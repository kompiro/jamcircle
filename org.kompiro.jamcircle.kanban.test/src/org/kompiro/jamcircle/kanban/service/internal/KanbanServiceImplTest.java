--- conflicted
+++ resolved
@@ -10,10 +10,7 @@
 
 
 import org.junit.Test;
-<<<<<<< HEAD
-=======
-import org.kompiro.jamcircle.kanban.AbstractKanbanTest;
->>>>>>> 328ab504
+
 import org.kompiro.jamcircle.kanban.model.Board;
 import org.kompiro.jamcircle.kanban.model.Card;
 import org.kompiro.jamcircle.kanban.model.Lane;
@@ -23,7 +20,6 @@
 public class KanbanServiceImplTest extends AbstractKanbanTest{
 	
 	@Test
-<<<<<<< HEAD
 	public void serviceInitialize() throws Exception {
 		KanbanService service = getKanbanService();
 		service.init();
@@ -41,8 +37,6 @@
 	}
 
 	@Test
-=======
->>>>>>> 328ab504
 	public void createCard() throws Exception {
 		KanbanService service = getKanbanService();
 		service.init();
@@ -57,10 +51,6 @@
 		User testUser = service.addUser("kompiro@test");
 		card = service.createCard(board,"test for username is null",testUser, 15, 30);
 		cards = service.findAllCards();
-<<<<<<< HEAD
-		System.out.println("KanbanServiceImplTest.createCard()");
-=======
->>>>>>> 328ab504
 		assertEquals(2,cards.length);
 		assertEquals("kompiro@test",cards[1].getCreated());
 		
@@ -76,10 +66,6 @@
 		
 		cards = service.findAllCards();
 		assertEquals(0,cards.length);
-<<<<<<< HEAD
-=======
-		
->>>>>>> 328ab504
 	}
 	
 	@Test
@@ -153,23 +139,4 @@
 		service.importCards(new File("C:/JAMCircle/backup/cards.csv"));
 	}
 	
-<<<<<<< HEAD
-=======
-	@Test
-	public void serviceInitialize() throws Exception {
-		KanbanService service = getKanbanService();
-		service.init();
-		Board[] boards = service.findAllBoard();
-		assertEquals(1,boards.length);
-		service.init();
-		boards = service.findAllBoard();
-		assertEquals(1,boards.length);
-		Lane[] allLanes = service.findAllLanes();
-		for(Lane lane: allLanes){
-			System.out.println(lane.getBoard().getID());
-		}
-		Lane[] lanes = boards[0].getLanes();
-		assertEquals(3,lanes.length);
-	}
->>>>>>> 328ab504
 }