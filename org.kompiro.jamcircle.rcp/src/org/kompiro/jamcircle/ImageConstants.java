--- conflicted
+++ resolved
@@ -1,11 +1,6 @@
 package org.kompiro.jamcircle;
 
-<<<<<<< HEAD
-public class ImageConstants {
-	public static String WINDOW_TITLE_IMAGE = "WINDOW_TITLE_IMAGE";
-=======
 public enum ImageConstants {
 	APPLICATION_IMAGE,
 	EXIT_IMAGE;
->>>>>>> e0ed2d3e
 }