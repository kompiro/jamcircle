--- conflicted
+++ resolved
@@ -133,11 +133,7 @@
 	public KanbanService getKanbanService(){
 		KanbanService service = (KanbanService)kanbanServiceTracker.getService();
 		service.init();
-<<<<<<< HEAD
-		return  service;
-=======
 		return service;
->>>>>>> e0020258
 	}
 
 	public Shell getShell(){
