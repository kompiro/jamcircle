--- conflicted
+++ resolved
@@ -25,38 +25,12 @@
          id="org.eclipse.equinox.executable"
          version="0.0.0"/>
 
-<<<<<<< HEAD
+   <includes
+         id="org.eclipse.rcp"
+         version="0.0.0"/>
 
    <plugin
          id="com.ibm.icu"
-         download-size="0"
-         install-size="0"
-         version="0.0.0"
-         unpack="false"/>
-
-   <plugin
-         id="org.eclipse.core.commands"
-         download-size="0"
-         install-size="0"
-         version="0.0.0"
-         unpack="false"/>
-
-   <plugin
-         id="org.eclipse.core.contenttype"
-         download-size="0"
-         install-size="0"
-         version="0.0.0"
-         unpack="false"/>
-
-   <plugin
-         id="org.eclipse.core.expressions"
-         download-size="0"
-         install-size="0"
-         version="0.0.0"
-         unpack="false"/>
-
-   <plugin
-         id="org.eclipse.core.jobs"
          download-size="0"
          install-size="0"
          version="0.0.0"
@@ -142,11 +116,6 @@
          install-size="0"
          version="0.0.0"
          unpack="false"/>
-=======
-   <includes
-         id="org.eclipse.rcp"
-         version="0.0.0"/>
->>>>>>> e0ed2d3e
 
    <plugin
          id="org.eclipse.update.configurator"
@@ -156,15 +125,7 @@
          unpack="false"/>
 
    <plugin
-<<<<<<< HEAD
          id="org.eclipse.equinox.app"
-         download-size="0"
-         install-size="0"
-         version="0.0.0"
-         unpack="false"/>
-
-   <plugin
-         id="org.eclipse.core.databinding"
          download-size="0"
          install-size="0"
          version="0.0.0"
@@ -199,8 +160,6 @@
          unpack="false"/>
 
    <plugin
-=======
->>>>>>> e0ed2d3e
          id="org.kompiro.jamcircle.rcp"
          download-size="0"
          install-size="0"
@@ -296,7 +255,6 @@
          fragment="true"
          unpack="false"/>
 
-<<<<<<< HEAD
    <plugin
          id="org.eclipse.core.runtime.compatibility"
          download-size="0"
@@ -318,7 +276,4 @@
          version="0.0.0"
          fragment="true"/>
 
-
-=======
->>>>>>> e0ed2d3e
 </feature>